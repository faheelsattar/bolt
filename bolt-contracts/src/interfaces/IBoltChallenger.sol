--- conflicted
+++ resolved
@@ -104,13 +104,9 @@
         SignedCommitment[] calldata commitments
     ) external payable;
 
-<<<<<<< HEAD
-    function resolveRecentChallenge(bytes32 challengeID, Proof calldata proof) external;
-=======
     function resolveExpiredChallenge(
         bytes32 challengeID
     ) external;
 
     function resolveOpenChallenge(bytes32 challengeID, Proof calldata proof) external;
->>>>>>> b36c194d
 }
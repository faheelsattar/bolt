*_dump.log
<<<<<<< HEAD
logs/
target/
.DS_Store
.env
.vscode
=======
target/
.vscode
.idea
.DS_Store
.env
>>>>>>> 45e078ae
<|MERGE_RESOLUTION|>--- conflicted
+++ resolved
@@ -1,14 +1,7 @@
 *_dump.log
-<<<<<<< HEAD
 logs/
-target/
-.DS_Store
-.env
-.vscode
-=======
 target/
 .vscode
 .idea
 .DS_Store
-.env
->>>>>>> 45e078ae
+.env
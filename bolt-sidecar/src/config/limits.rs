use std::num::NonZero;

use clap::Parser;

/// Default max commitments to accept per block.
pub const DEFAULT_MAX_COMMITMENTS: usize = 128;

/// Default max committed gas per block.
pub const DEFAULT_MAX_COMMITTED_GAS: u64 = 10_000_000;

/// Default min profit to accept for a commitment.
pub const DEFAULT_MIN_PROFIT: u64 = 2_000_000_000; // 2 Gwei

/// Default max account states size.
pub const DEFAULT_MAX_ACCOUNT_STATES_SIZE: u64 = 1_024;

/// Limits for the sidecar.
#[cfg_attr(test, derive(PartialEq))]
#[derive(Debug, Parser, Clone, Copy, serde::Serialize, serde::Deserialize)]
pub struct LimitsOpts {
    /// Max number of commitments to accept per block
    #[clap(
        long,
        env = "BOLT_SIDECAR_MAX_COMMITMENTS",
        default_value_t = LimitsOpts::default().max_commitments_per_slot
    )]
    pub max_commitments_per_slot: NonZero<usize>,
    /// Max committed gas per slot
    #[clap(
        long,
        env = "BOLT_SIDECAR_MAX_COMMITTED_GAS",
        default_value_t = LimitsOpts::default().max_committed_gas_per_slot
    )]
    pub max_committed_gas_per_slot: NonZero<u64>,
<<<<<<< HEAD
    /// Min priority fee to accept for a commitment
    #[clap(long, env = "BOLT_SIDECAR_MIN_PRIORITY_FEE")]
    pub min_priority_fee: Option<u128>,
=======
    /// Min profit per gas to accept a commitment
    #[clap(
        long,
        env = "BOLT_SIDECAR_MIN_PROFIT",
        default_value_t = LimitsOpts::default().min_inclusion_profit
    )]
    pub min_inclusion_profit: u64,
>>>>>>> 28966d7d
    /// The maximum size in MiB of the [crate::state::ExecutionState] ScoreCache that holds account
    /// states. Each [crate::primitives::AccountState] is 48 bytes, its score is [usize] bytes, and
    /// its key is 20 bytes, so the default value of 1024 KiB = 1 MiB can hold around 15k account
    /// states.
    #[clap(
        long,
        env = "BOLT_SIDECAR_MAX_ACCOUNT_STATES_SIZE",
        default_value_t = LimitsOpts::default().max_account_states_size,
    )]
    pub max_account_states_size: NonZero<usize>,
}

impl Default for LimitsOpts {
    fn default() -> Self {
        Self {
            max_commitments_per_slot: NonZero::new(DEFAULT_MAX_COMMITMENTS)
                .expect("Valid non-zero"),
            max_committed_gas_per_slot: NonZero::new(DEFAULT_MAX_COMMITTED_GAS)
                .expect("Valid non-zero"),
<<<<<<< HEAD
            min_priority_fee: Some(DEFAULT_MIN_PRIORITY_FEE),
=======
            min_inclusion_profit: DEFAULT_MIN_PROFIT,
>>>>>>> 28966d7d
            max_account_states_size: NonZero::new(1_024).expect("Valid non-zero"),
        }
    }
}<|MERGE_RESOLUTION|>--- conflicted
+++ resolved
@@ -32,11 +32,6 @@
         default_value_t = LimitsOpts::default().max_committed_gas_per_slot
     )]
     pub max_committed_gas_per_slot: NonZero<u64>,
-<<<<<<< HEAD
-    /// Min priority fee to accept for a commitment
-    #[clap(long, env = "BOLT_SIDECAR_MIN_PRIORITY_FEE")]
-    pub min_priority_fee: Option<u128>,
-=======
     /// Min profit per gas to accept a commitment
     #[clap(
         long,
@@ -44,7 +39,6 @@
         default_value_t = LimitsOpts::default().min_inclusion_profit
     )]
     pub min_inclusion_profit: u64,
->>>>>>> 28966d7d
     /// The maximum size in MiB of the [crate::state::ExecutionState] ScoreCache that holds account
     /// states. Each [crate::primitives::AccountState] is 48 bytes, its score is [usize] bytes, and
     /// its key is 20 bytes, so the default value of 1024 KiB = 1 MiB can hold around 15k account
@@ -64,11 +58,7 @@
                 .expect("Valid non-zero"),
             max_committed_gas_per_slot: NonZero::new(DEFAULT_MAX_COMMITTED_GAS)
                 .expect("Valid non-zero"),
-<<<<<<< HEAD
-            min_priority_fee: Some(DEFAULT_MIN_PRIORITY_FEE),
-=======
             min_inclusion_profit: DEFAULT_MIN_PROFIT,
->>>>>>> 28966d7d
             max_account_states_size: NonZero::new(1_024).expect("Valid non-zero"),
         }
     }
